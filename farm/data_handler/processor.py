--- conflicted
+++ resolved
@@ -33,14 +33,10 @@
     read_squad_file,
     is_json,
     get_sentence_pair,
-<<<<<<< HEAD
     split_with_metadata,
-    convert_qa_input_dict
-
-=======
+    convert_qa_input_dict,
     get_sequence_pair,
     join_sentences
->>>>>>> e3eeb876
 )
 from farm.modeling.tokenization import Tokenizer, tokenize_with_metadata, truncate_sequences
 from farm.utils import MLFlowLogger as MlLogger
