--- conflicted
+++ resolved
@@ -867,67 +867,6 @@
                     max_seq_len=self.max_seq_len)
 
             samples.append(Sample(id=None, clear_text=sample_in_clear_text, tokenized=tokenized))
-<<<<<<< HEAD
-
-        return samples
-
-    def _dict_to_samples_bert_style(self, doc, all_dicts):
-        samples = []
-        # account for [CLS], [SEP], [SEP]
-        max_num_tokens = self.max_seq_len - 3
-
-        # tokenize
-        doc_tokenized = []
-        for sentence in doc:
-            doc_tokenized.append(tokenize_with_metadata(sentence, self.tokenizer))
-
-        current_chunk = []
-        current_chunk_clear_text = []
-        current_length = 0
-        i = 0
-        while i < len(doc_tokenized):
-            current_segment = doc_tokenized[i]
-            current_length += len(current_segment["tokens"])
-            current_chunk.append(current_segment)
-            current_chunk_clear_text.append(doc[i])
-
-            # reached end of document or max_num_tokens
-            if (i == len(doc_tokenized) - 1) or (current_length >= max_num_tokens):
-                if current_chunk:
-                    sequence_a, sequence_b, sample_in_clear_text, num_unused_segments = get_sequence_pair(
-                        doc,
-                        current_chunk,
-                        current_chunk_clear_text,
-                        all_dicts,
-                        self.tokenizer,
-                        max_num_tokens,
-                    )
-                    sequence_a = join_sentences(sequence_a)
-                    sequence_b = join_sentences(sequence_b)
-
-                    for seq_name in ["tokens", "offsets", "start_of_word"]:
-                        sequence_a[seq_name], sequence_b[seq_name], _ = truncate_sequences(
-                            seq_a=sequence_a[seq_name],
-                            seq_b=sequence_b[seq_name],
-                            tokenizer=self.tokenizer,
-                            max_seq_len=max_num_tokens,
-                            with_special_tokens=False,
-                            truncation_strategy="only_second",
-                        )
-                    tokenized = {"text_a" : sequence_a, "text_b" : sequence_b}
-                    samples.append(Sample(id=None, clear_text=sample_in_clear_text, tokenized=tokenized))
-
-                    if len(tokenized["text_a"]["tokens"]) == 0:
-                        logger.warning(
-                            f"The following text could not be tokenized, likely because it contains a character that the tokenizer does not recognize: {text_a}")
-                        continue
-                    if len(tokenized["text_b"]["tokens"]) == 0:
-                        logger.warning(
-                            f"The following text could not be tokenized, likely because it contains a character that the tokenizer does not recognize: {text_b}")
-                        continue
-
-                    i -= num_unused_segments
-=======
 
         return samples
 
@@ -986,13 +925,12 @@
                     continue
 
                 i -= num_unused_segments
->>>>>>> ecee40e3
 
                 current_chunk = []
                 current_chunk_clear_text = []
                 current_length = 0
             i += 1
-            
+
         return samples
 
     def _dict_to_samples_no_next_sent(self, doc):
