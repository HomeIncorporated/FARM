import abc
import inspect
import json
import logging
import os
import random
from abc import ABC
from inspect import signature
from pathlib import Path
from random import randint

import numpy as np
from sklearn.preprocessing import StandardScaler

from numpy.random import random as random_float
from farm.data_handler.dataset import convert_features_to_dataset
from farm.data_handler.input_features import (
    samples_to_features_ner,
    samples_to_features_bert_lm,
    sample_to_features_text,
    sample_to_features_qa,
)
from farm.data_handler.samples import (
    Sample,
    SampleBasket,
    create_samples_qa
)

from farm.data_handler.utils import (
    read_tsv,
    read_tsv_sentence_pair,
    read_docs_from_txt,
    read_ner_file,
    read_squad_file,
    read_jsonl,
    is_json,
    get_sentence_pair,
    split_with_metadata,
    convert_qa_input_dict,
    get_sequence_pair,
    join_sentences
)

from farm.modeling.tokenization import Tokenizer, tokenize_with_metadata, truncate_sequences
from farm.utils import MLFlowLogger as MlLogger
from farm.utils import try_get


logger = logging.getLogger(__name__)


class Processor(ABC):
    """
    Is used to generate PyTorch Datasets from input data. An implementation of this abstract class should be created
    for each new data source.
    Implement the abstract methods: file_to_dicts(), _dict_to_samples(), _sample_to_features()
    to be compatible with your data format
    """

    subclasses = {}

    def __init__(
        self,
        tokenizer,
        max_seq_len,
        train_filename,
        dev_filename,
        test_filename,
        dev_split,
        data_dir,
        tasks={},
        proxies=None
    ):
        """
        :param tokenizer: Used to split a sentence (str) into tokens.
        :param max_seq_len: Samples are truncated after this many tokens.
        :type max_seq_len: int
        :param train_filename: The name of the file containing training data.
        :type train_filename: str
        :param dev_filename: The name of the file containing the dev data. If None and 0.0 < dev_split < 1.0 the dev set
                             will be a slice of the train set.
        :type dev_filename: str or None
        :param test_filename: The name of the file containing test data.
        :type test_filename: str
        :param dev_split: The proportion of the train set that will sliced. Only works if dev_filename is set to None
        :type dev_split: float
        :param data_dir: The directory in which the train, test and perhaps dev files can be found.
        :type data_dir: str
        :param tasks: Tasks for which the processor shall extract labels from the input data.
                      Usually this includes a single, default task, e.g. text classification.
                      In a multitask setting this includes multiple tasks, e.g. 2x text classification.
                      The task name will be used to connect with the related PredictionHead.
        :type tasks: dict
        :param proxies: proxy configuration to allow downloads of remote datasets.
                    Format as in  "requests" library: https://2.python-requests.org//en/latest/user/advanced/#proxies
        :type proxies: dict
        """

        self.tokenizer = tokenizer
        self.max_seq_len = max_seq_len
        self.tasks = tasks
        self.proxies = proxies

        # data sets
        self.train_filename = train_filename
        self.dev_filename = dev_filename
        self.test_filename = test_filename
        self.dev_split = dev_split
        if data_dir:
            self.data_dir = Path(data_dir)
        else:
            self.data_dir = None
        self.baskets = []

        self._log_params()

    def __init_subclass__(cls, **kwargs):
        """ This automatically keeps track of all available subclasses.
        Enables generic load() and load_from_dir() for all specific Processor implementation.
        """
        super().__init_subclass__(**kwargs)
        cls.subclasses[cls.__name__] = cls

    @classmethod
    def load(
        cls,
        processor_name,
        data_dir,
        tokenizer,
        max_seq_len,
        train_filename,
        dev_filename,
        test_filename,
        dev_split,
        **kwargs,
    ):
        """
        Loads the class of processor specified by processor name.

        :param processor_name: The class of processor to be loaded.
        :type processor_name: str
        :param data_dir: Directory where data files are located.
        :type data_dir: str
        :param tokenizer: A tokenizer object
        :param max_seq_len: Sequences longer than this will be truncated.
        :type max_seq_len: int
        :param train_filename: The name of the file containing training data.
        :type train_filename: str
        :param dev_filename: The name of the file containing the dev data.
                             If None and 0.0 < dev_split < 1.0 the dev set
                             will be a slice of the train set.
        :type dev_filename: str or None
        :param test_filename: The name of the file containing test data.
        :type test_filename: str
        :param dev_split: The proportion of the train set that will sliced.
                          Only works if dev_filename is set to None
        :type dev_split: float
        :param kwargs: placeholder for passing generic parameters
        :type kwargs: object
        :return: An instance of the specified processor.
        """

        sig = signature(cls.subclasses[processor_name])
        unused_args = {k: v for k, v in kwargs.items() if k not in sig.parameters}
        logger.debug(
            f"Got more parameters than needed for loading {processor_name}: {unused_args}. "
            f"Those won't be used!"
        )
        processor = cls.subclasses[processor_name](
            data_dir=data_dir,
            tokenizer=tokenizer,
            max_seq_len=max_seq_len,
            train_filename=train_filename,
            dev_filename=dev_filename,
            test_filename=test_filename,
            dev_split=dev_split,
            **kwargs,
        )

        return processor

    @classmethod
    def load_from_dir(cls, load_dir):
        """
         Infers the specific type of Processor from a config file (e.g. GNADProcessor) and loads an instance of it.

        :param load_dir: str, directory that contains a 'processor_config.json'
        :return: An instance of a Processor Subclass (e.g. GNADProcessor)
        """
        # read config
        processor_config_file = Path(load_dir) / "processor_config.json"
        config = json.load(open(processor_config_file))
        config["inference"] = True
        # init tokenizer
        if "lower_case" in config.keys():
            logger.warning("Loading tokenizer from deprecated FARM config. "
                           "If you used `custom_vocab` or `never_split_chars`, this won't work anymore.")
            tokenizer = Tokenizer.load(load_dir, tokenizer_class=config["tokenizer"], do_lower_case=config["lower_case"])
        else:
            tokenizer = Tokenizer.load(load_dir, tokenizer_class=config["tokenizer"])

        # we have to delete the tokenizer string from config, because we pass it as Object
        del config["tokenizer"]

        processor = cls.load(tokenizer=tokenizer, processor_name=config["processor"], **config)

        for task_name, task in config["tasks"].items():
            processor.add_task(name=task_name,
                               metric=task["metric"],
                               label_list=task["label_list"],
                               label_column_name=task["label_column_name"],
                               text_column_name=task.get("text_column_name", None),
                               task_type=task["task_type"])

        if processor is None:
            raise Exception

        return processor

    def save(self, save_dir):
        """
        Saves the vocabulary to file and also creates a json file containing all the
        information needed to load the same processor.

        :param save_dir: Directory where the files are to be saved
        :type save_dir: str
        """
        os.makedirs(save_dir, exist_ok=True)
        config = self.generate_config()
        # save tokenizer incl. attributes
        config["tokenizer"] = self.tokenizer.__class__.__name__
        self.tokenizer.save_pretrained(save_dir)
        # save processor
        config["processor"] = self.__class__.__name__
        output_config_file = Path(save_dir) / "processor_config.json"
        with open(output_config_file, "w") as file:
            json.dump(config, file)

    def generate_config(self):
        """
        Generates config file from Class and instance attributes (only for sensible config parameters).
        """
        config = {}
        # self.__dict__ doesn't give parent class attributes
        for key, value in inspect.getmembers(self):
            if is_json(value) and key[0] != "_":
                if issubclass(type(value), Path):
                    value = str(value)
                config[key] = value
        return config

    def add_task(self, name,  metric, label_list, label_column_name=None,
                 label_name=None, task_type=None, text_column_name=None):
        if type(label_list) is not list:
            raise ValueError(f"Argument `label_list` must be of type list. Got: f{type(label_list)}")

        if label_name is None:
            label_name = f"{name}_label"
        label_tensor_name = label_name + "_ids"
        self.tasks[name] = {
            "label_list": label_list,
            "metric": metric,
            "label_tensor_name": label_tensor_name,
            "label_name": label_name,
            "label_column_name": label_column_name,
            "text_column_name": text_column_name,
            "task_type": task_type
        }

    @abc.abstractmethod
    def file_to_dicts(self, file: str) -> [dict]:
        raise NotImplementedError()

    @abc.abstractmethod
    def _dict_to_samples(cls, dictionary: dict, all_dicts=None) -> [Sample]:
        raise NotImplementedError()

    @abc.abstractmethod
    def _sample_to_features(cls, sample: Sample) -> dict:
        raise NotImplementedError()

    def _init_samples_in_baskets(self):
        for basket in self.baskets:
            all_dicts = [b.raw for b in self.baskets]
            try:
                basket.samples = self._dict_to_samples(dictionary=basket.raw, all_dicts=all_dicts)
                for num, sample in enumerate(basket.samples):
                     sample.id = f"{basket.id_internal}-{num}"
            except:
                logger.error(f"Could not create sample(s) from this dict: \n {basket.raw}")
                raise

    def _featurize_samples(self):
        for basket in self.baskets:
            for sample in basket.samples:
                try:
                    sample.features = self._sample_to_features(sample=sample)
                except:
                    logger.error(f"Could not convert this sample to features: \n {sample}")
                    raise

    def _create_dataset(self, keep_baskets=False):
        features_flat = []
        for basket in self.baskets:
            for sample in basket.samples:
                features_flat.extend(sample.features)
        if not keep_baskets:
            # free up some RAM, we don't need baskets from here on
            self.baskets = None
        dataset, tensor_names = convert_features_to_dataset(features=features_flat)
        return dataset, tensor_names

    def dataset_from_dicts(self, dicts, indices=None, return_baskets = False):
        """
        Contains all the functionality to turn a list of dict objects into a PyTorch Dataset and a
        list of tensor names. This can be used for inference mode.

        :param dicts: List of dictionaries where each contains the data of one input sample.
        :type dicts: list of dicts
        :return: a Pytorch dataset and a list of tensor names.
        """
        # We need to add the index (coming from multiprocessing chunks) to have a unique basket ID

        self.baskets = []
        for id_internal, d in enumerate(dicts):
            id_external = self._id_from_dict(d)
            if indices:
                id_internal = indices[id_internal]
            self.baskets.append(SampleBasket(raw=d, id_external=id_external, id_internal=id_internal))

        self._init_samples_in_baskets()
        self._featurize_samples()
        if indices:
            if 0 in indices:
                self._log_samples(2)
        else:
            self._log_samples(2)
        if return_baskets:
            dataset, tensor_names = self._create_dataset(keep_baskets=True)
            return dataset, tensor_names, self.baskets
        else:
            dataset, tensor_names = self._create_dataset()
            return dataset, tensor_names

    def _log_samples(self, n_samples):
        logger.info("*** Show {} random examples ***".format(n_samples))
        for i in range(n_samples):
            random_basket = random.choice(self.baskets)
            random_sample = random.choice(random_basket.samples)
            logger.info(random_sample)


    def _log_params(self):
        params = {
            "processor": self.__class__.__name__,
            "tokenizer": self.tokenizer.__class__.__name__,
        }
        names = ["max_seq_len", "dev_split"]
        for name in names:
            value = getattr(self, name)
            params.update({name: str(value)})
        MlLogger.log_params(params)

    @staticmethod
    def _id_from_dict(d):
        candidates = []
        candidates.append(d.get("example_id", None))
        candidates.append(d.get("external_id", None))
        candidates = [x for x in candidates if x]
        if len(candidates) == 0:
            return None
        elif len(candidates) == 1:
            return candidates[0]
        else:
            raise Exception




#########################################
# Processors for Text Classification ####
#########################################
class TextClassificationProcessor(Processor):
    """
    Used to handle the text classification datasets that come in tabular format (CSV, TSV, etc.)
    """
    def __init__(
        self,
        tokenizer,
        max_seq_len,
        data_dir,
        label_list=None,
        metric=None,
        train_filename="train.tsv",
        dev_filename=None,
        test_filename="test.tsv",
        dev_split=0.1,
        delimiter="\t",
        quote_char="'",
        skiprows=None,
        label_column_name="label",
        multilabel=False,
        header=0,
        proxies=None,
        max_samples=None,
        text_column_name="text",
        **kwargs
    ):
        """
        :param tokenizer: Used to split a sentence (str) into tokens.
        :param max_seq_len: Samples are truncated after this many tokens.
        :type max_seq_len: int
        :param data_dir: The directory in which the train and dev files can be found.
                         If not available the dataset will be loaded automaticaly
                         if the last directory has the same name as a predefined dataset.
                         These predefined datasets are defined as the keys in the dict at
                         `farm.data_handler.utils.DOWNSTREAM_TASK_MAP <https://github.com/deepset-ai/FARM/blob/master/farm/data_handler/utils.py>`_.
        :type data_dir: str
        :param label_list: list of labels to predict (strings). For most cases this should be: ["start_token", "end_token"]
        :type label_list: list
        :param metric: name of metric that shall be used for evaluation, e.g. "acc" or "f1_macro".
                 Alternatively you can also supply a custom function, that takes preds and labels as args and returns a numerical value.
                 For using multiple metrics supply them as a list, e.g ["acc", my_custom_metric_fn].
        :type metric: str, function, or list
        :param train_filename: The name of the file containing training data.
        :type train_filename: str
        :param dev_filename: The name of the file containing the dev data. If None and 0.0 < dev_split < 1.0 the dev set
                             will be a slice of the train set.
        :type dev_filename: str or None
        :param test_filename: None
        :type test_filename: str
        :param dev_split: The proportion of the train set that will sliced. Only works if dev_filename is set to None
        :type dev_split: float
        :param delimiter: Separator used in the input tsv / csv file
        :type delimiter: str
        :param quote_char: Character used for quoting strings in the input tsv/ csv file
        :type quote_char: str
        :param skiprows: number of rows to skip in the tsvs (e.g. for multirow headers)
        :type skiprows: int
        :param label_column_name: name of the column in the input csv/tsv that shall be used as training labels
        :type label_column_name: str
        :param multilabel: set to True for multilabel classification
        :type multilabel: bool
        :param header: which line to use as a header in the input csv/tsv
        :type  header: int
        :param proxies: proxy configuration to allow downloads of remote datasets.
                        Format as in  "requests" library: https://2.python-requests.org//en/latest/user/advanced/#proxies
        :type proxies: dict
        :param text_column_name: name of the column in the input csv/tsv that shall be used as training text
        :type text_column_name: str
        :param kwargs: placeholder for passing generic parameters
        :type kwargs: object
        """
        #TODO If an arg is misspelt, e.g. metrics, it will be swallowed silently by kwargs

        # Custom processor attributes
        self.delimiter = delimiter
        self.quote_char = quote_char
        self.skiprows = skiprows
        self.header = header
        self.max_samples = max_samples

        super(TextClassificationProcessor, self).__init__(
            tokenizer=tokenizer,
            max_seq_len=max_seq_len,
            train_filename=train_filename,
            dev_filename=dev_filename,
            test_filename=test_filename,
            dev_split=dev_split,
            data_dir=data_dir,
            tasks={},
            proxies=proxies,

        )
        if metric and label_list:
            if multilabel:
                task_type = "multilabel_classification"
            else:
                task_type = "classification"
            self.add_task(name="text_classification",
                          metric=metric,
                          label_list=label_list,
                          label_column_name=label_column_name,
                          text_column_name=text_column_name,
                          task_type=task_type)
        else:
            logger.info("Initialized processor without tasks. Supply `metric` and `label_list` to the constructor for "
                        "using the default task or add a custom task later via processor.add_task()")

    def file_to_dicts(self, file: str) -> [dict]:
        column_mapping = {}
        for task in self.tasks.values():
            column_mapping[task["label_column_name"]] = task["label_name"]
            column_mapping[task["text_column_name"]] = "text"
        dicts = read_tsv(
            filename=file,
            delimiter=self.delimiter,
            skiprows=self.skiprows,
            quotechar=self.quote_char,
            rename_columns=column_mapping,
            header=self.header,
            proxies=self.proxies,
            max_samples=self.max_samples
            )

        return dicts

    def _dict_to_samples(self, dictionary: dict, **kwargs) -> [Sample]:
        # this tokenization also stores offsets and a start_of_word mask
        text = dictionary["text"]
        tokenized = tokenize_with_metadata(text, self.tokenizer)
        if len(tokenized["tokens"]) == 0:
            logger.warning(f"The following text could not be tokenized, likely because it contains a character that the tokenizer does not recognize: {text}")
            return []
        # truncate tokens, offsets and start_of_word to max_seq_len that can be handled by the model
        for seq_name in tokenized.keys():
            tokenized[seq_name], _, _ = truncate_sequences(seq_a=tokenized[seq_name], seq_b=None, tokenizer=self.tokenizer,
                                                max_seq_len=self.max_seq_len)
        return [Sample(id=None, clear_text=dictionary, tokenized=tokenized)]

    def _sample_to_features(self, sample) -> dict:
        features = sample_to_features_text(
            sample=sample,
            tasks=self.tasks,
            max_seq_len=self.max_seq_len,
            tokenizer=self.tokenizer,
        )
        return features

class TextPairClassificationProcessor(TextClassificationProcessor):
    """
    Used to handle text pair classification datasets (e.g. Answer Selection or Natural Inference) that come in
    tsv format. The columns should be called text, text_b and label.
    """
    def __init__(self, **kwargs):
        super(TextPairClassificationProcessor, self).__init__(**kwargs)

    def file_to_dicts(self, file: str) -> [dict]:
        column_mapping = {task["label_column_name"]: task["label_name"] for task in self.tasks.values()}
        dicts = read_tsv_sentence_pair(
            rename_columns=column_mapping,
            filename=file,
            delimiter=self.delimiter,
            skiprows=self.skiprows,
            proxies=self.proxies,
        )
        return dicts

    def _dict_to_samples(self, dictionary: dict, **kwargs) -> [Sample]:
        tokenized_a = tokenize_with_metadata(dictionary["text"], self.tokenizer)
        tokenized_b = tokenize_with_metadata(dictionary["text_b"], self.tokenizer)

        if len(tokenized_a["tokens"]) == 0:
            text = dictionary["text"]
            logger.warning(f"The following text could not be tokenized, likely because it contains a character that the tokenizer does not recognize: {text}")
            return []
        if len(tokenized_b["tokens"]) == 0:
            text_b = dictionary["text_b"]
            logger.warning(f"The following text could not be tokenized, likely because it contains a character that the tokenizer does not recognize: {text_b}")
            return []

        tokenized = {"tokens": tokenized_a["tokens"],
                     "tokens_b": tokenized_b["tokens"]}
        tokenized["tokens"], tokenized["tokens_b"], _ = truncate_sequences(seq_a=tokenized["tokens"],
                                                                           seq_b=tokenized["tokens_b"],
                                                                           tokenizer=self.tokenizer,
                                                                           max_seq_len=self.max_seq_len)
        return [Sample(id=None, clear_text=dictionary, tokenized=tokenized)]


#########################################
# Processors for Basic Inference ####
#########################################
class InferenceProcessor(Processor):
    """
    Generic processor used at inference time:
    - fast
    - no labels
    - pure encoding of text into pytorch dataset
    - Doesn't read from file, but only consumes dictionaries (e.g. coming from API requests)
    """

    def __init__(
        self,
        tokenizer,
        max_seq_len,
        **kwargs,
    ):

        super(InferenceProcessor, self).__init__(
            tokenizer=tokenizer,
            max_seq_len=max_seq_len,
            train_filename=None,
            dev_filename=None,
            test_filename=None,
            dev_split=None,
            data_dir=None,
            tasks={},
        )

    @classmethod
    def load_from_dir(cls, load_dir):
        """
         Overwriting method from parent class to **always** load the InferenceProcessor instead of the specific class stored in the config.

        :param load_dir: str, directory that contains a 'processor_config.json'
        :return: An instance of an InferenceProcessor
        """
        # read config
        processor_config_file = Path(load_dir) / "processor_config.json"
        config = json.load(open(processor_config_file))
        # init tokenizer
        tokenizer = Tokenizer.load(load_dir, tokenizer_class=config["tokenizer"])
        # we have to delete the tokenizer string from config, because we pass it as Object
        del config["tokenizer"]

        processor = cls.load(tokenizer=tokenizer, processor_name="InferenceProcessor", **config)
        for task_name, task in config["tasks"].items():
            processor.add_task(name=task_name, metric=task["metric"], label_list=task["label_list"])

        if processor is None:
            raise Exception

        return processor

    def file_to_dicts(self, file: str) -> [dict]:
        raise NotImplementedError

    def _dict_to_samples(self, dictionary: dict, **kwargs) -> [Sample]:
        # this tokenization also stores offsets
        tokenized = tokenize_with_metadata(dictionary["text"], self.tokenizer)
        # truncate tokens, offsets and start_of_word to max_seq_len that can be handled by the model
        for seq_name in tokenized.keys():
            tokenized[seq_name], _, _ = truncate_sequences(seq_a=tokenized[seq_name], seq_b=None, tokenizer=self.tokenizer,
                                                max_seq_len=self.max_seq_len)
        return [Sample(id=None, clear_text=dictionary, tokenized=tokenized)]

    def _sample_to_features(self, sample) -> dict:
        features = sample_to_features_text(
            sample=sample,
            tasks=self.tasks,
            max_seq_len=self.max_seq_len,
            tokenizer=self.tokenizer,
        )
        return features

#########################################
# Processors for NER data ####
#########################################
class NERProcessor(Processor):
    """
    Used to handle most NER datasets, like CoNLL or GermEval 2014
    """

    def __init__(
        self,
        tokenizer,
        max_seq_len,
        data_dir,
        label_list=None,
        metric=None,
        train_filename="train.txt",
        dev_filename="dev.txt",
        test_filename="test.txt",
        dev_split=0.0,
        delimiter="\t",
        proxies=None,
        **kwargs
    ):
        """
        :param tokenizer: Used to split a sentence (str) into tokens.
        :param max_seq_len: Samples are truncated after this many tokens.
        :type max_seq_len: int
        :param data_dir: The directory in which the train and dev files can be found.
                         If not available the dataset will be loaded automaticaly
                         if the last directory has the same name as a predefined dataset.
                         These predefined datasets are defined as the keys in the dict at
                         `farm.data_handler.utils.DOWNSTREAM_TASK_MAP <https://github.com/deepset-ai/FARM/blob/master/farm/data_handler/utils.py>`_.
        :type data_dir: str
        :param label_list: list of labels to predict (strings). For most cases this should be: ["start_token", "end_token"]
        :type label_list: list
        :param metric: name of metric that shall be used for evaluation, e.g. "seq_f1".
                 Alternatively you can also supply a custom function, that takes preds and labels as args and returns a numerical value.
                 For using multiple metrics supply them as a list, e.g ["seq_f1", my_custom_metric_fn].
        :type metric: str, function, or list
        :param train_filename: The name of the file containing training data.
        :type train_filename: str
        :param dev_filename: The name of the file containing the dev data. If None and 0.0 < dev_split < 1.0 the dev set
                             will be a slice of the train set.
        :type dev_filename: str or None
        :param test_filename: None
        :type test_filename: str
        :param dev_split: The proportion of the train set that will sliced. Only works if dev_filename is set to None
        :type dev_split: float
        :param delimiter: Separator used in the input tsv / csv file. German version of Conll03 uses a whitespace. GermEval 2014 is tab separated \t
        :type delimiter: str
        :param proxies: proxy configuration to allow downloads of remote datasets.
                        Format as in  "requests" library: https://2.python-requests.org//en/latest/user/advanced/#proxies
        :type proxies: dict
        :param kwargs: placeholder for passing generic parameters
        :type kwargs: object
        """
        # Custom processor attributes
        self.delimiter = delimiter

        super(NERProcessor, self).__init__(
            tokenizer=tokenizer,
            max_seq_len=max_seq_len,
            train_filename=train_filename,
            dev_filename=dev_filename,
            test_filename=test_filename,
            dev_split=dev_split,
            data_dir=data_dir,
            tasks={},
            proxies=proxies
        )

        if metric and label_list:
            self.add_task("ner", metric, label_list)
        else:
            logger.info("Initialized processor without tasks. Supply `metric` and `label_list` to the constructor for "
                        "using the default task or add a custom task later via processor.add_task()")

    def file_to_dicts(self, file: str) -> [dict]:
        dicts = read_ner_file(filename=file, sep=self.delimiter,  proxies=self.proxies)
        return dicts

    def _dict_to_samples(self, dictionary: dict, **kwargs) -> [Sample]:
        # this tokenization also stores offsets, which helps to map our entity tags back to original positions
        tokenized = tokenize_with_metadata(dictionary["text"], self.tokenizer)
        if len(tokenized["tokens"]) == 0:
            text = dictionary["text"]
            logger.warning(f"The following text could not be tokenized, likely because it contains a character that the tokenizer does not recognize: {text}")
            return []
        # truncate tokens, offsets and start_of_word to max_seq_len that can be handled by the model
        for seq_name in tokenized.keys():
            tokenized[seq_name], _, _ = truncate_sequences(seq_a=tokenized[seq_name], seq_b=None, tokenizer=self.tokenizer,
                                                max_seq_len=self.max_seq_len)
        return [Sample(id=None, clear_text=dictionary, tokenized=tokenized)]

    def _sample_to_features(self, sample) -> dict:
        features = samples_to_features_ner(
            sample=sample,
            tasks=self.tasks,
            max_seq_len=self.max_seq_len,
            tokenizer=self.tokenizer,
        )
        return features


#####################
# LM Processors ####
#####################
class BertStyleLMProcessor(Processor):
    """
    Prepares data for masked language model training and next sentence prediction in the style of BERT
    """

    def __init__(
        self,
        tokenizer,
        max_seq_len,
        data_dir,
        train_filename="train.txt",
        dev_filename="dev.txt",
        test_filename="test.txt",
        dev_split=0.0,
        next_sent_pred=True,
        next_sent_pred_style="sentence",
        max_docs=None,
        proxies=None,
        **kwargs
    ):
        """
        :param tokenizer: Used to split a sentence (str) into tokens.
        :param max_seq_len: Samples are truncated after this many tokens.
        :type max_seq_len: int
        :param data_dir: The directory in which the train and dev files can be found.
                         If not available the dataset will be loaded automaticaly
                         if the last directory has the same name as a predefined dataset.
                         These predefined datasets are defined as the keys in the dict at
                         `farm.data_handler.utils.DOWNSTREAM_TASK_MAP <https://github.com/deepset-ai/FARM/blob/master/farm/data_handler/utils.py>`_.
        :type data_dir: str
        :param label_list: list of labels to predict (strings). For most cases this should be: ["start_token", "end_token"]
        :type label_list: list
        :param metric: name of metric that shall be used for evaluation, e.g. "acc" or "f1_macro".
                 Alternatively you can also supply a custom function, that takes preds and labels as args and returns a numerical value.
                 For using multiple metrics supply them as a list, e.g ["acc", my_custom_metric_fn].
        :type metric: str, function, or list
        :param train_filename: The name of the file containing training data.
        :type train_filename: str
        :param dev_filename: The name of the file containing the dev data. If None and 0.0 < dev_split < 1.0 the dev set
                             will be a slice of the train set.
        :type dev_filename: str or None
        :param test_filename: None
        :type test_filename: str
        :param dev_split: The proportion of the train set that will sliced. Only works if dev_filename is set to None
        :type dev_split: float
        :param next_sent_pred: Whether to use next_sentence_prediction objective or not
        :type next_sent_pred: bool
        :param next_sent_pred_style:
            Two different styles for next sentence prediction available:
                - "sentence":   Use of a single sentence for Sequence A and a single sentence for Sequence B
                - "bert-style": Fill up all of max_seq_len tokens and split into Sequence A and B at sentence border.
                                If there are too many tokens, Sequence B will be truncated.
        :type next_sent_pred_style: str
        :param max_docs: maximum number of documents to include from input dataset
        :type max_docs: int
        :param proxies: proxy configuration to allow downloads of remote datasets.
                        Format as in  "requests" library: https://2.python-requests.org//en/latest/user/advanced/#proxies
        :type proxies: dict
        :param kwargs: placeholder for passing generic parameters
        :type kwargs: object
        """

        self.delimiter = ""
        self.max_docs = max_docs

        super(BertStyleLMProcessor, self).__init__(
            tokenizer=tokenizer,
            max_seq_len=max_seq_len,
            train_filename=train_filename,
            dev_filename=dev_filename,
            test_filename=test_filename,
            dev_split=dev_split,
            data_dir=data_dir,
            tasks={},
            proxies=proxies
        )

        self.next_sent_pred = next_sent_pred
        self.next_sent_pred_style = next_sent_pred_style
        added_tokens = self.get_added_tokens()
        self.add_task("lm", "acc", list(self.tokenizer.vocab) + added_tokens)
        if self.next_sent_pred:
            self.add_task("nextsentence", "acc", ["False", "True"])

    def get_added_tokens(self):
        dictionary = self.tokenizer.added_tokens_encoder
        sorted_tuples = sorted(dictionary.items(), key=lambda x: x[0])
        return [x[1] for x in sorted_tuples]

    def file_to_dicts(self, file: str) -> list:
        dicts = read_docs_from_txt(filename=file, delimiter=self.delimiter, max_docs=self.max_docs, proxies=self.proxies)
        return dicts

    def _dict_to_samples(self, dictionary, all_dicts=None):
        doc = dictionary["doc"]

        # next sentence prediction...
        if self.next_sent_pred:
            assert len(all_dicts) > 1, "Need at least 2 documents to sample random sentences from"
            # ...with single sentences
            if self.next_sent_pred_style == "sentence":
                samples = self._dict_to_samples_single_sentence(doc, all_dicts)
            # ...bert style
            elif self.next_sent_pred_style == "bert-style":
                samples = self._dict_to_samples_bert_style(doc, all_dicts)
            else:
                raise NotImplementedError("next_sent_pred_style has to be 'sentence' or 'bert-style'")

        # no next sentence prediction
        else:
            samples = self._dict_to_samples_no_next_sent(doc)

        return samples

    def _dict_to_samples_single_sentence(self, doc, all_dicts):
        samples = []

        # create one sample for each sentence in the doc (except for the very last -> "nextSentence" is impossible)
        for idx in range(len(doc) - 1):
            tokenized = {}
            text_a, text_b, is_next_label = get_sentence_pair(doc, all_dicts, idx)
            sample_in_clear_text = {
                "text_a" : text_a,
                "text_b" : text_b,
                "nextsentence_label" : is_next_label,
            }
            # tokenize
            tokenized["text_a"] = tokenize_with_metadata(text_a, self.tokenizer)
            tokenized["text_b"] = tokenize_with_metadata(text_b, self.tokenizer)

            if len(tokenized["text_a"]["tokens"]) == 0:
                logger.warning(
                    f"The following text could not be tokenized, likely because it contains a character that the tokenizer does not recognize: {text_a}")
                continue
            if len(tokenized["text_b"]["tokens"]) == 0:
                logger.warning(
                    f"The following text could not be tokenized, likely because it contains a character that the tokenizer does not recognize: {text_b}")
                continue

            # truncate to max_seq_len
            for seq_name in ["tokens", "offsets", "start_of_word"]:
                tokenized["text_a"][seq_name], tokenized["text_b"][seq_name], _ = truncate_sequences(
                    seq_a=tokenized["text_a"][seq_name],
                    seq_b=tokenized["text_b"][seq_name],
                    tokenizer=self.tokenizer,
                    max_seq_len=self.max_seq_len)

            samples.append(Sample(id=None, clear_text=sample_in_clear_text, tokenized=tokenized))

        return samples

    def _dict_to_samples_bert_style(self, doc, all_dicts):
        samples = []
        # account for [CLS], [SEP], [SEP]
        max_num_tokens = self.max_seq_len - 3

        # tokenize
        doc_tokenized = []
        for sentence in doc:
            doc_tokenized.append(tokenize_with_metadata(sentence, self.tokenizer))

        current_chunk = []
        current_chunk_clear_text = []
        current_length = 0
        i = 0
        while i < len(doc_tokenized):
            current_segment = doc_tokenized[i]
            current_length += len(current_segment["tokens"])
            current_chunk.append(current_segment)
            current_chunk_clear_text.append(doc[i])

            # reached end of document or max_num_tokens
            if (i == len(doc_tokenized) - 1) or (current_length >= max_num_tokens):
                sequence_a, sequence_b, sample_in_clear_text, num_unused_segments = get_sequence_pair(
                    doc,
                    current_chunk,
                    current_chunk_clear_text,
                    all_dicts,
                    self.tokenizer,
                    max_num_tokens,
                )

                sequence_a = join_sentences(sequence_a)
                sequence_b = join_sentences(sequence_b)
                for seq_name in ["tokens", "offsets", "start_of_word"]:
                    sequence_a[seq_name], sequence_b[seq_name], _ = truncate_sequences(
                        seq_a=sequence_a[seq_name],
                        seq_b=sequence_b[seq_name],
                        tokenizer=self.tokenizer,
                        max_seq_len=max_num_tokens,
                        with_special_tokens=False,
                        truncation_strategy="only_second",
                    )
                tokenized = {"text_a" : sequence_a, "text_b" : sequence_b}
                samples.append(Sample(id=None, clear_text=sample_in_clear_text, tokenized=tokenized))

                i -= num_unused_segments

                current_chunk = []
                current_chunk_clear_text = []
                current_length = 0
            i += 1
        return samples

    def _dict_to_samples_no_next_sent(self, doc):
        samples = []

        for idx in range(len(doc)):
            tokenized = {}
            text_a = doc[idx]
            sample_in_clear_text = {
                "text_a": text_a,
                "text_b": None,
                "nextsentence_label": None,
            }
            # tokenize
            tokenized["text_a"] = tokenize_with_metadata(
                text_a, self.tokenizer
            )
            if len(tokenized["text_a"]["tokens"]) == 0:
                continue
            # truncate to max_seq_len
            for seq_name in ["tokens", "offsets", "start_of_word"]:
                tokenized["text_a"][seq_name], _, _ = truncate_sequences(
                    seq_a=tokenized["text_a"][seq_name],
                    seq_b=None,
                    tokenizer=self.tokenizer,
                    max_seq_len=self.max_seq_len,
                )

            samples.append(Sample(id=None, clear_text=sample_in_clear_text, tokenized=tokenized))

        return samples

    def _sample_to_features(self, sample) -> dict:
        features = samples_to_features_bert_lm(
            sample=sample, max_seq_len=self.max_seq_len, tokenizer=self.tokenizer,
            next_sent_pred=self.next_sent_pred
        )
        return features

    def estimate_n_samples(self, filepath, max_docs=500):
        """
        Estimates the number of samples from a given file BEFORE preprocessing.
        Used in StreamingDataSilo to estimate the number of steps before actually processing the data.
        The estimated number of steps will impact some types of Learning Rate Schedules.
        :param filepath: str or Path, file with data used to create samples (e.g. train.txt)
        :param max_docs: int, maximum number of docs to read in & use for our estimate of n_samples
        :return: int, number of samples in the given dataset
        """

        total_lines = sum(1 for line in open(filepath, encoding="utf-8"))
        empty_lines = sum(1 if line == "\n" else 0 for line in open(filepath, encoding="utf-8"))

        if self.next_sent_pred_style == "sentence":
            # one sample = two lines (except last line in doc)
            n_samples = total_lines - (2 * empty_lines)
        elif self.next_sent_pred_style == "bert-style":
            # Original BERT LM training (filling up sequence pairs with sentences until max_seq_len)
            # (This is a very rough heuristic, as we can only estimate the real number of samples AFTER tokenization)
            logging.info(f"Estimating total number of samples ...")
            # read in subset of docs
            if self.max_docs:
                temp = self.max_docs
                self.max_docs = min(max_docs, temp)
                dicts = list(self.file_to_dicts(filepath))
                self.max_docs = temp
            else:
                self.max_docs = max_docs
                dicts = list(self.file_to_dicts(filepath))
                self.max_docs = None
            # count samples
            n_samples = 0
            for d in dicts:
                n_samples += len(self._dict_to_samples_bert_style(doc=d["doc"], all_dicts=dicts))
            n_samples = int(n_samples / len(dicts)) * (empty_lines+1)
            logging.info(f"Heuristic estimate of number of samples in {filepath} based on {len(dicts)} docs: {n_samples}")
        else:
            raise NotImplementedError(f"No estimate logic for next_sent_pred_style={self.next_sent_pred_style} implemented")
        return n_samples


#########################################
# QA Processors ####
#########################################

class QAProcessor(Processor):
    """
    This is class inherits from Processor and is the parent to SquadProcessor and NaturalQuestionsProcessor.
    Its main role is to extend the __init__() so that the number of starting, intermediate and end special tokens
    are calculated from the tokenizer and store as attributes. These are used by the child processors in their
    sample_to_features() methods
    """
    def __init__(self, **kwargs):
        super().__init__(**kwargs)
        self.initialize_special_tokens_count()

    def initialize_special_tokens_count(self):
        vec = self.tokenizer.build_inputs_with_special_tokens(token_ids_0=["a"],
                                                              token_ids_1=["b"])
        self.sp_toks_start = vec.index("a")
        self.sp_toks_mid = vec.index("b") - self.sp_toks_start - 1
        self.sp_toks_end = len(vec) - vec.index("b") - 1


class SquadProcessor(QAProcessor):
    """ Used to handle the SQuAD dataset"""

    def __init__(
        self,
        tokenizer,
        max_seq_len,
        data_dir,
        label_list=None,
        metric="squad",
        train_filename=Path("train-v2.0.json"),
        dev_filename=Path("dev-v2.0.json"),
        test_filename=None,
        dev_split=0,
        doc_stride=128,
        max_query_length=64,
        proxies=None,
        **kwargs
    ):
        """
        :param tokenizer: Used to split a sentence (str) into tokens.
        :param max_seq_len: Samples are truncated after this many tokens.
        :type max_seq_len: int
        :param data_dir: The directory in which the train and dev files can be found.
                         If not available the dataset will be loaded automaticaly
                         if the last directory has the same name as a predefined dataset.
                         These predefined datasets are defined as the keys in the dict at
                         `farm.data_handler.utils.DOWNSTREAM_TASK_MAP <https://github.com/deepset-ai/FARM/blob/master/farm/data_handler/utils.py>`_.
        :type data_dir: str
        :param label_list: list of labels to predict (strings). For most cases this should be: ["start_token", "end_token"]
        :type label_list: list
        :param metric: name of metric that shall be used for evaluation, can be "squad" or "top_n_accuracy"
        :type metric: str
        :param train_filename: The name of the file containing training data.
        :type train_filename: str
        :param dev_filename: The name of the file containing the dev data. If None and 0.0 < dev_split < 1.0 the dev set
                             will be a slice of the train set.
        :type dev_filename: str or None
        :param test_filename: None
        :type test_filename: str
        :param dev_split: The proportion of the train set that will sliced. Only works if dev_filename is set to None
        :type dev_split: float
        :param doc_stride: When the document containing the answer is too long it gets split into part, strided by doc_stride
        :type doc_stride: int
        :param max_query_length: Maximum length of the question (in number of subword tokens)
        :type max_query_length: int
        :param kwargs: placeholder for passing generic parameters
        :type kwargs: object
        """

        self.target = "classification"
        self.ph_output_type = "per_token_squad"

        self.doc_stride = doc_stride
        self.max_query_length = max_query_length

        super(SquadProcessor, self).__init__(
            tokenizer=tokenizer,
            max_seq_len=max_seq_len,
            train_filename=train_filename,
            dev_filename=dev_filename,
            test_filename=test_filename,
            dev_split=dev_split,
            data_dir=data_dir,
            tasks={},
            proxies=proxies
        )

        if metric and label_list:
            self.add_task("question_answering", metric, label_list)
        else:
            logger.info("Initialized processor without tasks. Supply `metric` and `label_list` to the constructor for "
                        "using the default task or add a custom task later via processor.add_task()")

    def dataset_from_dicts(self, dicts, indices=None, return_baskets=False):
        """ Overwrites the method from the base class since Question Answering processing is quite different.
        This method allows for documents and questions to be tokenized earlier. Then SampleBaskets are initialized
        with one document and one question. """

        dicts = [convert_qa_input_dict(x) for x in dicts]
        self.baskets = self._dicts_to_baskets(dicts, indices)
        self._init_samples_in_baskets()
        self._featurize_samples()
        if 0 in indices:
            self._log_samples(2)
        # This mode is for inference where we need to keep baskets
        if return_baskets:
            dataset, tensor_names = self._create_dataset(keep_baskets=True)
            return dataset, tensor_names, self.baskets
        # This mode is for training where we can free ram by removing baskets
        else:
            dataset, tensor_names = self._create_dataset(keep_baskets=False)
            return dataset, tensor_names

    def _dicts_to_baskets(self, dicts, indices):
        # Perform tokenization on documents and questions resulting in an unnested list of doc-question pairs
        dicts_tokenized = [apply_tokenization(d, self.tokenizer) for d in dicts]

        baskets = []

        for index, document in zip(indices, dicts_tokenized):
            for q_idx, raw in enumerate(document):
                # In case of Question Answering the external ID is used for document IDs
                id_external = self._id_from_dict(raw)
                id_internal = f"{index}-{q_idx}"
                basket = SampleBasket(raw=raw, id_internal=id_internal, id_external=id_external)
                baskets.append(basket)
        return baskets

    def file_to_dicts(self, file: str) -> [dict]:
        nested_dicts = read_squad_file(filename=file)
        dicts = [y for x in nested_dicts for y in x["paragraphs"]]
        for d in dicts:
            check_valid_answer(d)
        return dicts

    def _dict_to_samples(self, dictionary: dict, **kwargs) -> [Sample]:
        n_special_tokens = self.tokenizer.num_special_tokens_to_add(pair=True)
        samples = create_samples_qa(dictionary=dictionary,
                                       max_query_len=self.max_query_length,
                                       max_seq_len=self.max_seq_len,
                                       doc_stride=self.doc_stride,
                                       n_special_tokens=n_special_tokens)
        return samples

    def _sample_to_features(self, sample) -> dict:
        check_valid_answer(sample)
        features = sample_to_features_qa(sample=sample,
                                         tokenizer=self.tokenizer,
                                         max_seq_len=self.max_seq_len,
                                         sp_toks_start=self.sp_toks_start,
                                         sp_toks_mid=self.sp_toks_mid)
        return features

class NaturalQuestionsProcessor(QAProcessor):
    """ Used to handle the Natural Question QA dataset"""

    def __init__(
        self,
        tokenizer,
        max_seq_len,
        data_dir,
        train_filename=Path("train-v2.0.json"),
        dev_filename=Path("dev-v2.0.json"),
        test_filename=None,
        dev_split=0,
        doc_stride=128,
        max_query_length=64,
        proxies=None,
        keep_no_answer=0.02,
        downsample_context_size=None,
        inference=False,
        **kwargs):
        """
        Deals with all the preprocessing steps needed for Natural Questions. Follows Alberti 2019 et al. (https://arxiv.org/abs/1901.08634)
        in merging multiple disjoint short answers into the one longer label span and also by downsampling
        samples of no_answer during training

        :param tokenizer: Used to split a sentence (str) into tokens.
        :param max_seq_len: Samples are truncated after this many tokens.
        :type max_seq_len: int
        :param data_dir: The directory in which the train and dev files can be found.
                         If not available the dataset will be loaded automaticaly
                         if the last directory has the same name as a predefined dataset.
                         These predefined datasets are defined as the keys in the dict at
                         `farm.data_handler.utils.DOWNSTREAM_TASK_MAP <https://github.com/deepset-ai/FARM/blob/master/farm/data_handler/utils.py>`_.
        :type data_dir: str
        :param train_filename: The name of the file containing training data.
        :type train_filename: str
        :param dev_filename: The name of the file containing the dev data. If None and 0.0 < dev_split < 1.0 the dev set
                             will be a slice of the train set.
        :type dev_filename: str or None
        :param test_filename: The name of the file containing the test data.
        :type test_filename: str
        :param dev_split: The proportion of the train set that will sliced. Only works if dev_filename is set to None
        :type dev_split: float
        :param doc_stride: When the document containing the answer is too long it gets split into parts, strided by doc_stride
        :type doc_stride: int
        :param max_query_length: Maximum length of the question (in number of subword tokens)
        :type max_query_length: int
        :param keep_no_answer: The probability that a sample with an no_answer label is kept
                                    (0.0 < keep_no_answer <= 1.0). Only works if inference is False
        :type keep_no_answer: float
        :param downsample_context_size: Downsampling before any data conversion by taking a short text window of size
                                        downsample_context_size around the long answer span. To disable set to None
        :type downsample_context_size: int
        :param inference: Whether we are currently using the Processsor for model inference. If True, the
                          keep_no_answer will be overridden and set to 1
        :type inference: bool
        :param kwargs: placeholder for passing generic parameters
        :type kwargs: object
        """
        self.target = "classification"
        self.ph_output_type = "per_token_squad"

        # These are classification labels from Natural Questions. Note that in this implementation, we are merging
        # the "long_answer" and "short_answer" labels into the one "span" label
        self.answer_type_list = ["no_answer", "span", "yes", "no"]

        self.doc_stride = doc_stride
        self.max_query_length = max_query_length
        self.keep_no_answer = keep_no_answer
        self.downsample_context_size = downsample_context_size
        self.inference = inference

        super(NaturalQuestionsProcessor, self).__init__(
            tokenizer=tokenizer,
            max_seq_len=max_seq_len,
            train_filename=train_filename,
            dev_filename=dev_filename,
            test_filename=test_filename,
            dev_split=dev_split,
            data_dir=data_dir,
            tasks={},
            proxies=proxies
        )

        # Todo rename metric from squad to maybe QA spans or something like that
        self.add_task("question_answering", "squad", ["start_token", "end_token"])
        self.add_task("text_classification", "f1_macro", self.answer_type_list, label_name="answer_type")

    def file_to_dicts(self, file: str) -> [dict]:
        dicts = read_jsonl(file, proxies=self.proxies)
        return dicts


    def _dict_to_samples(self, dictionary: dict, all_dicts=None) -> [Sample]:
        """
            This method will split question-document pairs from the SampleBasket into question-passage pairs which will
        each form one sample. The "t" and "c" in variables stand for token and character respectively. This uses many
        methods that the SquadProcessor calls but note that the SquadProcessor overwrites Processor._dicts_to_baskets()
        while the NaturalQuestionsProcessor does not. This was done in Squad to avoid retokenizing documents that are
        paired with multiple questions. This is not necessary for Natural Questions since there is generally a 1 to 1
        mapping from document to question. Input dictionaries can have either ["context", "qas"] (internal format) as
        keys or ["text", "questions"] (api format). Both are supported.
        """
        # Turns a NQ dictionaries into a SQuAD style dictionaries
        if not self.inference:
            dictionary = self._prepare_dict(dictionary=dictionary)

        dictionary_tokenized = apply_tokenization(dictionary, self.tokenizer)[0]
        n_special_tokens = self.tokenizer.num_special_tokens_to_add(pair=True)
        samples = create_samples_qa(dictionary_tokenized,
                                    self.max_query_length,
                                    self.max_seq_len,
                                    self.doc_stride,
                                    n_special_tokens)
        # Downsample the number of samples with an no_answer label. This fn will always return at least one sample
        # so that we don't end up with a basket with 0 samples
        if not self.inference:
            samples = self._downsample(samples, self.keep_no_answer)
        return samples

    def _downsample(self, samples, keep_prob):
        # Downsamples samples with a no_answer label (since there is an overrepresentation of these in NQ)
        # This method will always return at least one sample. This is done so that we don't end up with SampleBaskets
        # with 0 samples
        ret = []
        for s in samples:
            if self._check_no_answer_sample(s):
                if random_float() > 1 - keep_prob:
                    ret.append(s)
            else:
                ret.append(s)
        if len(ret) == 0:
            ret = [random.choice(samples)]
        return ret

    def _downsample_unprocessed(self, dictionary):
        doc_text = dictionary["document_text"]
        doc_tokens = doc_text.split(" ")
        annotations = dictionary.get("annotations",[])
        # for simplicity we only downsample wiki pages with one long answer annotation
        if len(annotations) == 1:
            annotation = annotations[0]
            # There seem to be cases where there is no answer but an annotation is given as a (-1, -1) long answer
            if self._check_no_answer(annotation):
                dictionary["document_text"] = " ".join(doc_tokens[:self.max_seq_len+randint(1,self.downsample_context_size)])
            else:
                # finding earliest start and latest end labels
                long_answer_start = annotation['long_answer']['start_token']
                long_answer_end = annotation['long_answer']['end_token']
                short_answer_start = 1e10
                short_answer_end = -1
                for s in annotation["short_answers"]:
                    if s["start_token"] < short_answer_start:
                        short_answer_start = s["start_token"]
                    if s["end_token"] > short_answer_end:
                        short_answer_end = s["end_token"]

                start_threshold = min(long_answer_start,short_answer_start) - randint(1,self.downsample_context_size)
                start_threshold = max(0, start_threshold)
                end_threshold = max(long_answer_end,short_answer_end) + randint(1,self.downsample_context_size)

                # taking subset of doc text and shift labels
                sub_document_text = " ".join(
                    doc_tokens[start_threshold:end_threshold]
                )
                dictionary["document_text"] = sub_document_text
                # change of offsets happens in place (of dictionary)
                annotation['long_answer']['start_token'] -= start_threshold
                annotation['long_answer']['end_token'] -= start_threshold
                for s in annotation["short_answers"]:
                    s["start_token"] -= start_threshold
                    s["end_token"] -= start_threshold

        return dictionary


    def _prepare_dict(self, dictionary):
        """ Casts a Natural Questions dictionary that is loaded from a jsonl file into SQuAD format so that
        the same featurization functions can be called for both tasks. Each annotation can be one of four answer types,
        ["yes", "no", "span", "no_answer"]"""

        if self.downsample_context_size is not None:
            dictionary = self._downsample_unprocessed(dictionary)

        converted_answers = []
        doc_text = dictionary["document_text"]
        _, tok_to_ch = split_with_metadata(doc_text)
        for annotation in dictionary["annotations"]:
            # There seem to be cases where there is no answer but an annotation is given as a (-1, -1) long answer
            if self._check_no_answer(annotation):
                continue
            sa_text, sa_start_c = self._unify_short_answers(annotation["short_answers"], doc_text, tok_to_ch)
            la_text, la_start_c = self._retrieve_long_answer(annotation["long_answer"]["start_token"],
                                                             annotation["long_answer"]["end_token"],
                                                             tok_to_ch,
                                                             doc_text)
            # Picks the span to be considered as annotation by choosing between short answer, long answer and no_answer
            text, start_c = self._choose_span(sa_text, sa_start_c, la_text, la_start_c)
            converted_answers.append({"text": text,
                                      "answer_start": start_c})
        if len(converted_answers) == 0:
            answer_type = "no_answer"
        else:
            answer_type = dictionary["annotations"][0]["yes_no_answer"].lower()
            if answer_type == "none":
                answer_type = "span"
        converted = {"id": dictionary["example_id"],
                     "context": doc_text,
                     "qas": [{"question": dictionary["question_text"],
                              "id": dictionary["example_id"],
                              "answers": converted_answers,
                              "answer_type": answer_type}]}
        return converted

    @staticmethod
    def _check_no_answer(annotation):
        if annotation["long_answer"]["start_token"] > -1 or annotation["long_answer"]["end_token"] > -1:
            return False
        for sa in annotation["short_answers"]:
            if sa["start_token"] > -1 or sa["end_token"] > -1:
                return False
        else:
            return True

    @staticmethod
    def _check_no_answer_sample(sample):
        sample_tok = sample.tokenized
        if len(sample_tok["answers"]) == 0:
            return True
        first_answer = sample_tok["answers"][0]
        if first_answer["start_t"] < sample_tok["passage_start_t"]:
            return True
        if first_answer["end_t"] > sample_tok["passage_start_t"] + len(sample_tok["passage_tokens"]):
            return True
        if first_answer["answer_type"] == "no_answer":
            return True
        else:
            return False

    def _retrieve_long_answer(self, start_t, end_t, tok_to_ch, doc_text):
        """ Retrieves the string long answer and also its starting character index"""
        start_c, end_c = self._convert_tok_to_ch(start_t, end_t, tok_to_ch, doc_text)
        text = doc_text[start_c: end_c]
        return text, start_c

    @staticmethod
    def _choose_span(sa_text, sa_start_c, la_text, la_start_c):
        if sa_text:
            return sa_text, sa_start_c
        elif la_text:
            return la_text, la_start_c
        else:
            return "", -1

    def _unify_short_answers(self, short_answers, doc_text, tok_to_ch):
        """ In cases where an NQ sample has multiple disjoint short answers, this fn generates the single shortest
        span that contains all the answers"""
        if not short_answers:
            return "", -1
        short_answer_idxs = []
        # TODO write comment explaining this
        for short_answer in short_answers:
            short_answer_idxs.append(short_answer["start_token"])
            short_answer_idxs.append(short_answer["end_token"])
        answer_start_t = min(short_answer_idxs)
        answer_end_t = max(short_answer_idxs)
        answer_start_c, answer_end_c = self._convert_tok_to_ch(answer_start_t, answer_end_t, tok_to_ch, doc_text)
        answer_text = doc_text[answer_start_c: answer_end_c]
        assert answer_text == " ".join(doc_text.split()[answer_start_t: answer_end_t])
        return answer_text, answer_start_c

    @staticmethod
    def _convert_tok_to_ch(start_t, end_t, tok_to_ch, doc_text):
        n_tokens = len(tok_to_ch)
        if start_t == -1 and end_t == -1:
            return -1, -1
        start_c = tok_to_ch[start_t]
        # when the end of the answer span is the end of the text
        if end_t == n_tokens:
            end_c = len(doc_text)
        else:
            next_word_start_c = tok_to_ch[end_t]
            span = doc_text[:next_word_start_c].strip()
            end_c = len(span)
        return start_c, end_c

    def _sample_to_features(self, sample: Sample) -> dict:
        check_valid_answer(sample)
        features = sample_to_features_qa(sample=sample,
                                         tokenizer=self.tokenizer,
                                         max_seq_len=self.max_seq_len,
                                         sp_toks_start=self.sp_toks_start,
                                         sp_toks_mid=self.sp_toks_mid,
                                         answer_type_list=self.answer_type_list)
        return features


class RegressionProcessor(Processor):
    """
    Used to handle a regression dataset in tab separated text + label
    """
    def __init__(
        self,
        tokenizer,
        max_seq_len,
        data_dir,
        train_filename="train.tsv",
        dev_filename=None,
        test_filename="test.tsv",
        dev_split=0.1,
        delimiter="\t",
        quote_char="'",
        skiprows=None,
        label_column_name="label",
        label_name="regression_label",
        scaler_mean=None,
        scaler_scale=None,
        proxies=None,
        text_column_name="text",
        **kwargs
    ):
        """
        :param tokenizer: Used to split a sentence (str) into tokens.
        :param max_seq_len: Samples are truncated after this many tokens.
        :type max_seq_len: int
        :param data_dir: The directory in which the train and dev files can be found.
                         If not available the dataset will be loaded automaticaly
                         if the last directory has the same name as a predefined dataset.
                         These predefined datasets are defined as the keys in the dict at
                         `farm.data_handler.utils.DOWNSTREAM_TASK_MAP <https://github.com/deepset-ai/FARM/blob/master/farm/data_handler/utils.py>`_.
        :type data_dir: str
        :param label_list: list of labels to predict (strings). For most cases this should be: ["start_token", "end_token"]
        :type label_list: list
        :param metric: name of metric that shall be used for evaluation, e.g. "acc" or "f1_macro".
                 Alternatively you can also supply a custom function, that takes preds and labels as args and returns a
                 numerical value. For using multiple metrics supply them as a list, e.g ["acc", my_custom_metric_fn].
        :type metric: str, function, or list
        :param train_filename: The name of the file containing training data.
        :type train_filename: str
        :param dev_filename: The name of the file containing the dev data. If None and 0.0 < dev_split < 1.0 the dev set
                             will be a slice of the train set.
        :type dev_filename: str or None
        :param test_filename: None
        :type test_filename: str
        :param dev_split: The proportion of the train set that will sliced. Only works if dev_filename is set to None
        :type dev_split: float
        :param delimiter: Separator used in the input tsv / csv file
        :type delimiter: str
        :param quote_char: Character used for quoting strings in the input tsv/ csv file
        :type quote_char: str
        :param skiprows: number of rows to skip in the tsvs (e.g. for multirow headers)
        :type skiprows: int
        :param label_column_name: name of the column in the input csv/tsv that shall be used as training labels
        :type label_column_name: str
        :param label_name: name for the internal label variable in FARM (only needed to adjust in rare cases)
        :type label_name: str
        :param scaler_mean: Value to substract from the label for normalization
        :type scaler_mean: float
        :param scaler_scale: Value to divide the label by for normalization
        :type scaler_scale: float
        :param proxies: proxy configuration to allow downloads of remote datasets.
                        Format as in  "requests" library: https://2.python-requests.org//en/latest/user/advanced/#proxies
        :type proxies: dict
        :param text_column_name: name of the column in the input csv/tsv that shall be used as training text
        :type text_column_name: str
        :param kwargs: placeholder for passing generic parameters
        :type kwargs: object
        """

        # Custom processor attributes
        self.delimiter = delimiter
        self.quote_char = quote_char
        self.skiprows = skiprows

        super(RegressionProcessor, self).__init__(
            tokenizer=tokenizer,
            max_seq_len=max_seq_len,
            train_filename=train_filename,
            dev_filename=dev_filename,
            test_filename=test_filename,
            dev_split=dev_split,
            data_dir=data_dir,
            proxies=proxies
        )

        # Note that label_list is being hijacked to store the scaling mean and scale
        self.add_task(name="regression",
                      metric="mse",
                      label_list=[scaler_mean, scaler_scale],
                      label_column_name=label_column_name,
                      task_type="regression",
                      label_name=label_name,
                      text_column_name=text_column_name)

    def file_to_dicts(self, file: str) -> [dict]:
        column_mapping = {}
        for task in self.tasks.values():
            column_mapping[task["label_column_name"]] = task["label_name"]
            column_mapping[task["text_column_name"]] = "text"
        dicts = read_tsv(
            rename_columns=column_mapping,
            filename=file,
            delimiter=self.delimiter,
            skiprows=self.skiprows,
            quotechar=self.quote_char,
            proxies=self.proxies
        )

        # collect all labels and compute scaling stats
        train_labels = []
        for d in dicts:
            train_labels.append(float(d[self.tasks["regression"]["label_name"]]))
        scaler = StandardScaler()
        scaler.fit(np.reshape(train_labels, (-1, 1)))
        # add to label list in regression task
        self.tasks["regression"]["label_list"] = [scaler.mean_.item(), scaler.scale_.item()]

        return dicts

    def _dict_to_samples(self, dictionary: dict, **kwargs) -> [Sample]:
        # this tokenization also stores offsets
        tokenized = tokenize_with_metadata(dictionary["text"], self.tokenizer)
        if len(tokenized["tokens"]) == 0:
            text = dictionary["text"]
            logger.warning(f"The following text could not be tokenized, likely because it contains a character that the tokenizer does not recognize: {text}")
            return []
        # truncate tokens, offsets and start_of_word to max_seq_len that can be handled by the model
        for seq_name in tokenized.keys():
            tokenized[seq_name], _, _ = truncate_sequences(seq_a=tokenized[seq_name], seq_b=None,
                                                           tokenizer=self.tokenizer,
                                                           max_seq_len=self.max_seq_len)
        # Samples don't have labels during Inference mode
        if "label" in dictionary:
            label = float(dictionary["label"])
            scaled_label = (label - self.tasks["regression"]["label_list"][0]) / self.tasks["regression"]["label_list"][1]
            dictionary["label"] = scaled_label
        return [Sample(id=None, clear_text=dictionary, tokenized=tokenized)]

    def _sample_to_features(self, sample) -> dict:
        features = sample_to_features_text(
            sample=sample,
            tasks=self.tasks,
            max_seq_len=self.max_seq_len,
            tokenizer=self.tokenizer
        )
        return features


def apply_tokenization(dictionary, tokenizer):
    raw_baskets = []
    dictionary = convert_qa_input_dict(dictionary)
    dictionary["qas"] = is_impossible_to_answer_type(dictionary["qas"])
    document_text = dictionary["context"]

    document_tokenized = tokenize_with_metadata(document_text, tokenizer)
    document_start_of_word = [int(x) for x in document_tokenized["start_of_word"]]
    questions = dictionary["qas"]
    for question in questions:
        answers = []
        # For training and dev with labelled examples
        try:
            external_id = question["id"]
            question_text = question["question"]
            for answer in question["answers"]:
                if answer["text"] == "":
                    answer_type = "no_answer"
                else:
                    answer_type = "span"
                a = {"text": answer["text"],
                     "offset": answer["answer_start"],
                     "answer_type": answer_type}
                answers.append(a)
        # For inference where samples are read in as dicts without an id or answers
        except TypeError:
            external_id = try_get(["example_id", "external_id"], dictionary)
            question_text = question

        question_tokenized = tokenize_with_metadata(question_text, tokenizer)
        question_start_of_word = [int(x) for x in question_tokenized["start_of_word"]]

        # During inference, there is no_answer type. Also, question might be a str instead of a dict
        if type(question) == str:
            answer_type = None
        elif type(question) == dict:
            answer_type = question.get("answer_type", None)
        else:
            raise Exception("Question was neither in str nor dict format")

        raw = {"document_text": document_text,
               "document_tokens": document_tokenized["tokens"],
               "document_offsets": document_tokenized["offsets"],
               "document_start_of_word": document_start_of_word,
               "question_text": question_text,
               "question_tokens": question_tokenized["tokens"],
               "question_offsets": question_tokenized["offsets"],
               "question_start_of_word": question_start_of_word,
               "answers": answers,
               "answer_type": answer_type,
               "external_id": external_id}
        raw_baskets.append(raw)
    return raw_baskets


def is_impossible_to_answer_type(qas):
    """ Converts questions from having an is_impossible field to having an answer_type field"""
    new_qas = []
    for q in qas:
        answer_type = "span"
        if "is_impossible" in q:
            if q["is_impossible"] == True:
                answer_type = "no_answer"
            del q["is_impossible"]
            q["answer_type"] = answer_type
        new_qas.append(q)
    return new_qas

  
<<<<<<< HEAD
def check_valid_answer(dictionary):
    context = dictionary["context"]
    for qa in dictionary["qas"]:
        for answer in qa["answers"]:
            len_answer = len(answer["text"])
            start = answer["answer_start"]
            end = answer["answer_start"] + len_answer
            if context[start: end] != answer["text"]:
                raise Exception(f"The answer extracted by start character index does not match the answer string: "
                                 f"\t {context[start: end]} vs {answer['text']}")
=======
def check_valid_answer(sample):
    passage_text = sample.clear_text["passage_text"]
    for answer in sample.clear_text["answers"]:
        len_passage = len(passage_text)
        start = answer["start_c"]
        end = answer["end_c"]
        # Cases where the answer is not within the current passage will be turned into no answers by the featurization fn
        if start < 0 or end >= len_passage:
            continue
        answer_indices = passage_text[start: end + 1]
        answer_text = answer["text"]
        if answer_indices != answer_text:
            raise ValueError(f"""Answer using start/end indices is '{answer_indices}' while gold label text is '{answer_text}'""")
>>>>>>> ff8ce497
<|MERGE_RESOLUTION|>--- conflicted
+++ resolved
@@ -1706,18 +1706,6 @@
     return new_qas
 
   
-<<<<<<< HEAD
-def check_valid_answer(dictionary):
-    context = dictionary["context"]
-    for qa in dictionary["qas"]:
-        for answer in qa["answers"]:
-            len_answer = len(answer["text"])
-            start = answer["answer_start"]
-            end = answer["answer_start"] + len_answer
-            if context[start: end] != answer["text"]:
-                raise Exception(f"The answer extracted by start character index does not match the answer string: "
-                                 f"\t {context[start: end]} vs {answer['text']}")
-=======
 def check_valid_answer(sample):
     passage_text = sample.clear_text["passage_text"]
     for answer in sample.clear_text["answers"]:
@@ -1731,4 +1719,3 @@
         answer_text = answer["text"]
         if answer_indices != answer_text:
             raise ValueError(f"""Answer using start/end indices is '{answer_indices}' while gold label text is '{answer_text}'""")
->>>>>>> ff8ce497
