--- conflicted
+++ resolved
@@ -7,8 +7,7 @@
 import shutil
 import dill
 
-from farm.utils import StdoutLogger as MlLogger
-# from farm.utils import MLFlowLogger as MlLogger
+from farm.utils import MLFlowLogger as MlLogger
 from farm.utils import GracefulKiller, set_all_seeds
 from farm.eval import Evaluator
 from farm.data_handler.data_silo import DataSilo
@@ -152,9 +151,10 @@
         :param use_amp: Whether to use automatic mixed precision with Apex. One of the optimization levels must be chosen.
                         "O1" is recommended in almost all cases.
         :type use_amp: str
-        :param grad_acc_steps: TODO
+        :param grad_acc_steps: Number of training steps for which the gradients should be accumulated.
+                               Useful to achieve larger effective batch sizes that would not fit in GPU memory.
         :type grad_acc_steps: int
-        :param local_rank: TODO
+        :param local_rank: Local rank of process when distributed training via DDP is used.
         :type local_rank: int
         :param early_stopping: an initialized EarlyStopping object to control early stopping and saving of best models.
         :type early_stopping: EarlyStopping
@@ -274,7 +274,6 @@
                     else:
                         continue
 
-<<<<<<< HEAD
                 set_all_seeds(seed=39)
                 progress_bar.set_description(f"Train epoch {epoch}/{self.epochs-1} (Cur. train loss: {loss:.4f})")
 
@@ -283,9 +282,6 @@
                     if not self._all_ranks_have_data(has_data=1, step=step):
                         early_break = True
                         break
-=======
-                progress_bar.set_description(f"Train epoch {epoch}/{self.epochs-1} (Cur. train loss: {loss:.4f})")
->>>>>>> b6e92a6a
 
                 # Move batch of samples to device
                 batch = {key: batch[key].to(self.device) for key in batch}
