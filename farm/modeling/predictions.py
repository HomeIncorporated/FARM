<<<<<<< HEAD
from farm.utils import span_to_string
from typing import List, Any
=======
from abc import ABC
from typing import List, Any
import logging

from farm.utils import span_to_string
>>>>>>> 3887ed57

logger = logging.getLogger(__name__)

class Pred(ABC):
    """
    Base Abstract Class for predictions of every task.
    """

    def __init__(self,
                 id: str,
                 prediction: List[Any],
                 context: str):
        self.id = id
        self.prediction = prediction
        self.context = context

    def to_json(self):
        raise NotImplementedError


class QACandidate:
    """
    A single QA candidate answer.
    See class definition to find list of compulsory and optional arguments and also comments on how they are used.
    """

    def __init__(self,
                 answer_type: str,
                 score: str,
                 offset_answer_start: int,
                 offset_answer_end: int,
                 offset_unit: str,
                 aggregation_level: str,
<<<<<<< HEAD
                 probability: float=None,
                 answer: str=None,
                 answer_support: str=None,
                 offset_answer_support_start: int=None,
                 offset_answer_support_end: int=None,
                 context: str=None,
                 offset_context_start: int=None,
                 offset_context_end: int=None,
                 n_passages_in_doc: int=None,
                 passage_id: str=None,
=======
                 probability: float = None,
                 answer: str = None,
                 answer_support: str = None,
                 offset_answer_support_start: int = None,
                 offset_answer_support_end: int = None,
                 sample_idx: int = None,
                 context: str = None,
                 offset_context_start: int = None,
                 offset_context_end: int = None,
                 n_samples_in_doc: int = None,
                 document_id: str = None,
                 passage_id: str = None,
>>>>>>> 3887ed57
                 ):
        # self.answer_type can be "no_answer", "yes", "no" or "span"
        self.answer_type = answer_type
        self.score = score
        self.probability = probability

        # If self.answer_type is "span", self.answer is a string answer span
        # Otherwise, it is None
        self.answer = answer
        self.offset_answer_start = offset_answer_start
        self.offset_answer_end = offset_answer_end

        # If self.answer_type is in ["yes", "no"] then self.answer_support is a text string
        # If self.answer is a string answer span or self.answer_type is "no_answer", answer_support is None
        self.answer_support = answer_support
        self.offset_answer_support_start = offset_answer_support_start
        self.offset_answer_support_end = offset_answer_support_end
        self.passage_id = passage_id

        # self.context is the document or passage where the answer is found
        self.context = context
        self.offset_context_start = offset_context_start
        self.offset_context_end = offset_context_end

        # Offset unit is either "token" or "char"
        # Aggregation level is either "doc" or "passage"
        self.offset_unit = offset_unit
        self.aggregation_level = aggregation_level

        self.n_passages_in_doc = n_passages_in_doc
        self.passage_id = passage_id

    def add_cls(self, predicted_class: str):
        """
        Adjust the final QA prediction depending on the prediction of the classification head (e.g. for binary answers in NQ)
        Currently designed so that the QA head's prediction will always be preferred over the Classification head

        :param predicted_class: the predicted class value
        :return: None
        """

        if predicted_class in ["yes", "no"] and self.answer != "no_answer":
            self.answer_support = self.answer
            self.answer = predicted_class
            self.answer_type = predicted_class
            self.offset_answer_support_start = self.offset_answer_start
            self.offset_answer_support_end = self.offset_answer_end

    def to_doc_level(self, start, end):
        self.offset_answer_start = start
        self.offset_answer_end = end
        self.aggregation_level = "document"

    def add_answer(self, string):
        if string == "":
<<<<<<< HEAD
            self.answer = "no_answer"
            assert self.offset_answer_end == -1
            assert self.offset_answer_start == -1
=======
            self.answer = "is_impossible"
            if self.offset_answer_start != -1 or self.offset_answer_end != -1:
                logger.error(f"Something went wrong in tokenization. We have start and end offsets: "
                             f"{self.offset_answer_start, self.offset_answer_end} with an empty answer. "
                             f"\nContext: {self.context}")
>>>>>>> 3887ed57
        else:
            self.answer = string
            if self.offset_answer_start == -1 or self.offset_answer_end == -1:
                logger.error(f"Something went wrong in tokenization. We have start and end offsets: "
                             f"{self.offset_answer_start, self.offset_answer_end} with answer: {string}. "
                             f"\nContext: {self.context}")

    def to_list(self):
        return [self.answer, self.offset_answer_start, self.offset_answer_end, self.score, self.passage_id]


class QAPred(Pred):
    """Question Answering predictions for a passage or a document. The self.prediction attribute is populated by a
    list of QACandidate objects. Note that this object inherits from the Pred class which is why some of
    the attributes are found in the Pred class and not here.
    See class definition for required and optional arguments.
    """

    def __init__(self,
                 id: str,
                 prediction: List[QACandidate],
                 context: str,
                 question: str,
                 token_offsets: List[int],
                 context_window_size: int,
                 aggregation_level: str,
<<<<<<< HEAD
                 answer_types: List[str]=None,
                 ground_truth_answer: str =None,
                 no_answer_gap: float =None,
                 n_passages: int=None
=======
                 answer_types: List[str] = None,
                 ground_truth_answer: str = None,
                 no_answer_gap: float = None,
                 n_samples: int = None,
                 question_id: int = None,
>>>>>>> 3887ed57
                 ):
        super().__init__(id, prediction, context)
        self.question = question
        self.token_offsets = token_offsets
        self.context_window_size = context_window_size  # TODO only needed for to_json() - can we get rid context_window_size, TODO Do we really need this?
        self.aggregation_level = aggregation_level
        self.answer_types = answer_types
        self.ground_truth_answer = ground_truth_answer
        self.no_answer_gap = no_answer_gap
        self.n_passages = n_passages

    def to_json(self, squad=False):
        answers = self.answers_to_json(self.id, squad)
        ret = {
            "task": "qa",
            "predictions": [
                {
                    "question": self.question,
                    "question_id": self.id,
                    "ground_truth": self.ground_truth_answer,
                    "answers": answers,
                    "no_ans_gap": self.no_answer_gap, # Add no_ans_gap to current no_ans_boost for switching top prediction
                }
            ],
        }
        return ret

    def answers_to_json(self, id, squad=False):
        ret = []

        # iterate over the top_n predictions of the one document
        for qa_candidate in self.prediction:
            string = str(qa_candidate.answer)
            start_t = qa_candidate.offset_answer_start
            end_t = qa_candidate.offset_answer_end

            _, ans_start_ch, ans_end_ch = span_to_string(start_t, end_t, self.token_offsets, self.context)
            context_string, context_start_ch, context_end_ch = self.create_context(ans_start_ch,
                                                                                   ans_end_ch,
                                                                                   self.context)
            if squad:
                if string == "no_answer":
                    string = ""
            curr = {"score": qa_candidate.score,
                    "probability": None,
                    "answer": string,
                    "offset_answer_start": ans_start_ch,
                    "offset_answer_end": ans_end_ch,
                    "context": context_string,
                    "offset_context_start": context_start_ch,
                    "offset_context_end": context_end_ch,
                    "document_id": id}
            ret.append(curr)
        return ret

    def create_context(self, ans_start_ch, ans_end_ch, clear_text):
        if ans_start_ch == 0 and ans_end_ch == 0:
            return "", 0, 0
        else:
            len_text = len(clear_text)
            midpoint = int((ans_end_ch - ans_start_ch) / 2) + ans_start_ch
            half_window = int(self.context_window_size / 2)
            context_start_ch = midpoint - half_window
            context_end_ch = midpoint + half_window
            # if we have part of the context window overlapping start or end of the passage,
            # we'll trim it and use the additional chars on the other side of the answer
            overhang_start = max(0, -context_start_ch)
            overhang_end = max(0, context_end_ch - len_text)
            context_start_ch -= overhang_end
            context_start_ch = max(0, context_start_ch)
            context_end_ch += overhang_start
            context_end_ch = min(len_text, context_end_ch)
        context_string = clear_text[context_start_ch: context_end_ch]
        return context_string, context_start_ch, context_end_ch

    def to_squad_eval(self):
        return self.to_json(squad=True)<|MERGE_RESOLUTION|>--- conflicted
+++ resolved
@@ -1,13 +1,8 @@
-<<<<<<< HEAD
-from farm.utils import span_to_string
-from typing import List, Any
-=======
 from abc import ABC
 from typing import List, Any
 import logging
 
 from farm.utils import span_to_string
->>>>>>> 3887ed57
 
 logger = logging.getLogger(__name__)
 
@@ -41,7 +36,6 @@
                  offset_answer_end: int,
                  offset_unit: str,
                  aggregation_level: str,
-<<<<<<< HEAD
                  probability: float=None,
                  answer: str=None,
                  answer_support: str=None,
@@ -52,20 +46,6 @@
                  offset_context_end: int=None,
                  n_passages_in_doc: int=None,
                  passage_id: str=None,
-=======
-                 probability: float = None,
-                 answer: str = None,
-                 answer_support: str = None,
-                 offset_answer_support_start: int = None,
-                 offset_answer_support_end: int = None,
-                 sample_idx: int = None,
-                 context: str = None,
-                 offset_context_start: int = None,
-                 offset_context_end: int = None,
-                 n_samples_in_doc: int = None,
-                 document_id: str = None,
-                 passage_id: str = None,
->>>>>>> 3887ed57
                  ):
         # self.answer_type can be "no_answer", "yes", "no" or "span"
         self.answer_type = answer_type
@@ -121,17 +101,11 @@
 
     def add_answer(self, string):
         if string == "":
-<<<<<<< HEAD
-            self.answer = "no_answer"
-            assert self.offset_answer_end == -1
-            assert self.offset_answer_start == -1
-=======
             self.answer = "is_impossible"
             if self.offset_answer_start != -1 or self.offset_answer_end != -1:
                 logger.error(f"Something went wrong in tokenization. We have start and end offsets: "
                              f"{self.offset_answer_start, self.offset_answer_end} with an empty answer. "
                              f"\nContext: {self.context}")
->>>>>>> 3887ed57
         else:
             self.answer = string
             if self.offset_answer_start == -1 or self.offset_answer_end == -1:
@@ -158,18 +132,11 @@
                  token_offsets: List[int],
                  context_window_size: int,
                  aggregation_level: str,
-<<<<<<< HEAD
                  answer_types: List[str]=None,
                  ground_truth_answer: str =None,
                  no_answer_gap: float =None,
                  n_passages: int=None
-=======
-                 answer_types: List[str] = None,
-                 ground_truth_answer: str = None,
-                 no_answer_gap: float = None,
-                 n_samples: int = None,
-                 question_id: int = None,
->>>>>>> 3887ed57
+
                  ):
         super().__init__(id, prediction, context)
         self.question = question
