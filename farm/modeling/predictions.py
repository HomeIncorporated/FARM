from farm.utils import span_to_string
from abc import ABC
from typing import List, Optional, Any
from pydantic import BaseModel

class Pred:
    """
    Base class for predictions of every task. Note that it inherits from pydantic.BaseModel which creates an
    __init__() with the attributes defined in this class (i.e. id, prediction, context)
    """
    def __init__(self,
                 id: str,
                 prediction: List[Any],
                 context: str):
        self.id = id
        self.prediction = prediction
        self.context = context

    def to_json(self):
        raise NotImplementedError

class QACandidate:
    """
    A single QA candidate answer. Note that it inherits from pydantic.BaseModel which builds the __init__() method.
    See class definition to find list of compulsory and optional arguments and also comments on how they are used.
    """
    def __init__(self,
                 answer_type: str,
                 score: str,
                 offset_answer_start: int,
                 offset_answer_end: int,
                 offset_unit: str,
                 aggregation_level: str,
                 probability: float=None,
                 answer: str=None,
                 answer_support: str=None,
                 offset_answer_support_start: int=None,
                 offset_answer_support_end: int=None,
                 sample_idx: int=None,
                 context: str=None,
                 offset_context_start: int=None,
                 offset_context_end: int=None,
                 n_samples_in_doc: int=None,
                 document_id: str=None,
                 passage_id: str=None
                 ):
        # self.answer_type can be "is_impossible", "yes", "no" or "span"
        self.answer_type = answer_type
        self.score = score
        self.probability = probability

        # If self.answer_type is "span", self.answer is a string answer span
        # Otherwise, it is None
        self.answer = answer
        self.offset_answer_start = offset_answer_start
        self.offset_answer_end = offset_answer_end

        # If self.answer_type is in ["yes", "no"] then self.answer_support is a text string
        # If self.answer is a string answer span or self.answer_type is "is_impossible", answer_support is None
        # TODO sample_idx can probably be removed since we have passage_id
        self.answer_support = answer_support
        self.offset_answer_support_start = offset_answer_support_start
        self.offset_answer_support_end = offset_answer_support_end
        self.sample_idx = sample_idx

        # self.context is the document or passage where the answer is found
        self.context = context
        self.offset_context_start = offset_context_start
        self.offset_context_end = offset_context_end

        # Offset unit is either "token" or "char"
        # Aggregation level is either "doc" or "passage"
        self.offset_unit = offset_unit
        self.aggregation_level = aggregation_level

        self.n_samples_in_doc = n_samples_in_doc
        self.document_id = document_id
        self.passage_id = passage_id


    def to_doc_level(self, start, end):
        self.offset_answer_start = start
        self.offset_answer_end = end
        self.aggregation_level = "document"

    def add_answer(self, string):
        if string == "":
            self.answer = "is_impossible"
            assert self.offset_answer_end == -1
            assert self.offset_answer_start == -1
        else:
            self.answer = string
            assert self.offset_answer_end >= 0
            assert self.offset_answer_start >= 0

    def to_list(self):
        return [self.answer, self.offset_answer_start, self.offset_answer_end, self.score, self.sample_idx]


class QAPred(Pred):
    """Question Answering predictions for a passage or a document. The self.prediction attribute is populated by a
    list of QACandidate objects. Note that this object inherits from the Pred class which is why some of
    the attributes are found in the Pred class and not here. Pred in turn inherits from pydantic.BaseModel
    which creates an __init__() method. See class definition for required and optional arguments.
    """
<<<<<<< HEAD

    question: str
    token_offsets: List[int]
    context_window_size: int #TODO only needed for to_json() - can we get rid context_window_size, TODO Do we really need this?
    aggregation_level: str
    answer_types: Optional[List[str]] = []
    ground_truth_answer: Optional[str] = None
    no_answer_gap: Optional[float] = None
    n_samples: int = None
=======
    def __init__(self,
                 id: str,
                 prediction: List[Any],
                 context: str,
                 question: str,
                 token_offsets: List[int],
                 context_window_size: int,
                 aggregation_level: str,
                 answer_types: List[str]=None,
                 ground_truth_answer: str =None,
                 no_answer_gap: float =None,
                 n_samples: int=None,
                 question_id: int=None
                 ):
        super().__init__(id, prediction, context)
        self.question = question
        self.token_offsets = token_offsets
        self.context_window_size = context_window_size #TODO only needed for to_json() - can we get rid context_window_size, TODO Do we really need this?
        self.aggregation_level = aggregation_level
        self.answer_types = answer_types
        self.ground_truth_answer = ground_truth_answer
        self.no_answer_gap = no_answer_gap
        self.n_samples = n_samples
        self.question_id = question_id
>>>>>>> b6e92a6a

    def to_json(self, squad=False):
        answers = self.answers_to_json(squad)
        ret = {
            "task": "qa",
            "predictions": [
                {
                    "question": self.question,
<<<<<<< HEAD
                    "question_id": self.id,
                    "ground_truth": None,
=======
                    "question_id": self.question_id,
                    "ground_truth": self.ground_truth_answer,
>>>>>>> b6e92a6a
                    "answers": answers,
                    "no_ans_gap": self.no_answer_gap # Add no_ans_gap to current no_ans_boost for switching top prediction
                }
            ],
        }
        return ret

    def answers_to_json(self, squad=False):
        ret = []

        # iterate over the top_n predictions of the one document
        for qa_answer in self.prediction:
            string = qa_answer.answer
            start_t = qa_answer.offset_answer_start
            end_t = qa_answer.offset_answer_end

            _, ans_start_ch, ans_end_ch = span_to_string(start_t, end_t, self.token_offsets, self.context)
            context_string, context_start_ch, context_end_ch = self.create_context(ans_start_ch, ans_end_ch, self.context)
            if squad:
                if string == "is_impossible":
                    string = ""
            curr = {"score": qa_answer.score,
                    "probability": None,
                    "answer": string,
                    "offset_answer_start": ans_start_ch,
                    "offset_answer_end": ans_end_ch,
                    "context": context_string,
                    "offset_context_start": context_start_ch,
                    "offset_context_end": context_end_ch,
                    "document_id": qa_answer.document_id}
            ret.append(curr)
        return ret

    def create_context(self, ans_start_ch, ans_end_ch, clear_text):
        if ans_start_ch == 0 and ans_end_ch == 0:
            return "", 0, 0
        else:
            len_text = len(clear_text)
            midpoint = int((ans_end_ch - ans_start_ch) / 2) + ans_start_ch
            half_window = int(self.context_window_size / 2)
            context_start_ch = midpoint - half_window
            context_end_ch = midpoint + half_window
            # if we have part of the context window overlapping start or end of the passage,
            # we'll trim it and use the additional chars on the other side of the answer
            overhang_start = max(0, -context_start_ch)
            overhang_end = max(0, context_end_ch - len_text)
            context_start_ch -= overhang_end
            context_start_ch = max(0, context_start_ch)
            context_end_ch += overhang_start
            context_end_ch = min(len_text, context_end_ch)
        context_string = clear_text[context_start_ch: context_end_ch]
        return context_string, context_start_ch, context_end_ch

    def to_squad_eval(self):
        return self.to_json(squad=True)<|MERGE_RESOLUTION|>--- conflicted
+++ resolved
@@ -103,17 +103,7 @@
     the attributes are found in the Pred class and not here. Pred in turn inherits from pydantic.BaseModel
     which creates an __init__() method. See class definition for required and optional arguments.
     """
-<<<<<<< HEAD
 
-    question: str
-    token_offsets: List[int]
-    context_window_size: int #TODO only needed for to_json() - can we get rid context_window_size, TODO Do we really need this?
-    aggregation_level: str
-    answer_types: Optional[List[str]] = []
-    ground_truth_answer: Optional[str] = None
-    no_answer_gap: Optional[float] = None
-    n_samples: int = None
-=======
     def __init__(self,
                  id: str,
                  prediction: List[Any],
@@ -125,8 +115,7 @@
                  answer_types: List[str]=None,
                  ground_truth_answer: str =None,
                  no_answer_gap: float =None,
-                 n_samples: int=None,
-                 question_id: int=None
+                 n_samples: int=None
                  ):
         super().__init__(id, prediction, context)
         self.question = question
@@ -137,8 +126,6 @@
         self.ground_truth_answer = ground_truth_answer
         self.no_answer_gap = no_answer_gap
         self.n_samples = n_samples
-        self.question_id = question_id
->>>>>>> b6e92a6a
 
     def to_json(self, squad=False):
         answers = self.answers_to_json(squad)
@@ -147,13 +134,8 @@
             "predictions": [
                 {
                     "question": self.question,
-<<<<<<< HEAD
                     "question_id": self.id,
-                    "ground_truth": None,
-=======
-                    "question_id": self.question_id,
                     "ground_truth": self.ground_truth_answer,
->>>>>>> b6e92a6a
                     "answers": answers,
                     "no_ans_gap": self.no_answer_gap # Add no_ans_gap to current no_ans_boost for switching top prediction
                 }
